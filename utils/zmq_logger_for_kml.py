#!/usr/bin/env python3
import argparse
import logging
import time
import zmq
import csv
import os
from datetime import datetime
from math import radians, sin, cos, asin, sqrt

def haversine_m(lat1, lon1, lat2, lon2):
    try:
        lat1, lon1, lat2, lon2 = float(lat1), float(lon1), float(lat2), float(lon2)
    except (TypeError, ValueError):
        return 0.0
    R = 6371000.0
    dlat = radians(lat2 - lat1)
    dlon = radians(lon2 - lon1)
    a = sin(dlat/2)**2 + cos(radians(lat1))*cos(radians(lat2))*sin(dlon/2)**2
    return 2 * R * asin(sqrt(a))

def get_float(value, default=0.0):
    try:
        return float(value)
    except (TypeError, ValueError):
        return default

def parse_drone_message(message, logger):
    """
    Tolerates old/new DragonSync shapes. Returns a dict with base + extended fields.
    """
    def merge_into(dst, src):
        for k, v in src.items():
            if v is None:
                continue
            dst[k] = v

    def parse_one(obj):
        if not isinstance(obj, dict):
            return {}
        out = {}

        aux = obj.get("AUX_ADV_IND")
        if isinstance(aux, dict) and "rssi" in aux:
            out["rssi"] = aux["rssi"]
        aext = obj.get("aext")
        if isinstance(aext, dict):
            adv = aext.get("AdvA")
            if isinstance(adv, str):
                out["mac"] = adv.split()[0]

        bid = obj.get("Basic ID")
        if isinstance(bid, dict):
            id_type = bid.get("id_type")
            out["mac"]  = bid.get("MAC", out.get("mac", ""))
            out["rssi"] = bid.get("RSSI", out.get("rssi", 0.0))
            if id_type in ("Serial Number (ANSI/CTA-2063-A)", "CAA Assigned Registration ID"):
                out.setdefault("id", bid.get("id", "unknown"))
            out["id_type"] = id_type

        lvm = obj.get("Location/Vector Message")
        if isinstance(lvm, dict):
            out["lat"]    = get_float(lvm.get("latitude", 0.0))
            out["lon"]    = get_float(lvm.get("longitude", 0.0))
            out["speed"]  = get_float(lvm.get("speed", 0.0))
            out["vspeed"] = get_float(lvm.get("vert_speed", 0.0))
            out["alt"]    = get_float(lvm.get("geodetic_altitude", 0.0))
            out["height"] = get_float(lvm.get("height_agl", 0.0))
            out["direction"] = get_float(lvm.get("direction"), None)
            out["pressure_altitude"] = get_float(lvm.get("pressure_altitude"), None)
            out["vertical_accuracy"]   = lvm.get("vertical_accuracy")
            out["horizontal_accuracy"] = lvm.get("horizontal_accuracy")
            out["baro_accuracy"]       = lvm.get("baro_accuracy")
            out["speed_accuracy"]      = lvm.get("speed_accuracy")
            out["height_type"]         = lvm.get("height_type")
            out["timestamp"]           = lvm.get("timestamp")
            out["timestamp_accuracy"]  = lvm.get("timestamp_accuracy")
            out["ew_dir"]              = lvm.get("ew_dir")
            out["speed_multiplier"]    = lvm.get("speed_multiplier")

        sid = obj.get("Self-ID Message")
        if isinstance(sid, dict):
            out["description"] = sid.get("text", "")

        sysm = obj.get("System Message")
        if isinstance(sysm, dict):
            out["pilot_lat"] = get_float(sysm.get("latitude", 0.0))
            out["pilot_lon"] = get_float(sysm.get("longitude", 0.0))
            out["home_lat"]  = get_float(sysm.get("home_lat", 0.0))
            out["home_lon"]  = get_float(sysm.get("home_lon", 0.0))
            out["operator_id_type"] = sysm.get("operator_id_type")
            out["operator_id"]      = sysm.get("operator_id")
            out["op_status"]        = sysm.get("op_status")
            out["ua_type"]          = sysm.get("ua_type")
            out["ua_type_name"]     = sysm.get("ua_type_name")

        # flat extras sometimes present
        out["freq"]   = obj.get("freq", out.get("freq"))
        out["caa"]    = obj.get("caa",  out.get("caa"))
        out["index"]  = obj.get("index", out.get("index"))
        out["runtime"]= obj.get("runtime", out.get("runtime"))

        return out

    drone_info = {}
    if isinstance(message, list):
        for item in message:
            merge_into(drone_info, parse_one(item))
    elif isinstance(message, dict):
        merge_into(drone_info, parse_one(message))
    else:
        logger.error("Unexpected message format; expected dict or list.")
        return None

    if 'id' not in drone_info or not drone_info['id']:
        logger.debug("No drone ID found; skipping.")
        return None
    if not str(drone_info['id']).startswith('drone-'):
        drone_info['id'] = f"drone-{drone_info['id']}"

    # base defaults
    drone_info.setdefault('lat', 0.0)
    drone_info.setdefault('lon', 0.0)
    drone_info.setdefault('alt', 0.0)
    drone_info.setdefault('speed', 0.0)
    drone_info.setdefault('rssi', 0.0)
    drone_info.setdefault('description', "")
    drone_info.setdefault('pilot_lat', 0.0)
    drone_info.setdefault('pilot_lon', 0.0)
    drone_info.setdefault('mac', "")

    # extended defaults
    for k in [
        "home_lat","home_lon","ua_type","ua_type_name","operator_id_type","operator_id","op_status",
        "height","height_type","direction","vspeed","ew_dir","speed_multiplier","pressure_altitude",
        "vertical_accuracy","horizontal_accuracy","baro_accuracy","speed_accuracy",
        "timestamp","timestamp_accuracy","index","runtime","caa","freq"
    ]:
        drone_info.setdefault(k, "")

    return drone_info

def should_log(prev, cur, th):
    if prev is None:
        return True
    dist = haversine_m(prev["lat"], prev["lon"], cur["lat"], cur["lon"])
    if th["min_move_m"] and dist >= th["min_move_m"]:
        return True
    if th["min_alt_change"] and abs(cur["alt"] - prev["alt"]) >= th["min_alt_change"]:
        return True
    if th["min_speed_change"] and abs(cur["speed"] - prev["speed"]) >= th["min_speed_change"]:
        return True
    if th["min_log_interval"] and (cur["t"] - prev["t"]) >= th["min_log_interval"]:
        return True
    return False

def main():
<<<<<<< HEAD
    parser = argparse.ArgumentParser(description="ZMQ logger to record drone data for future KML generation.")
    parser.add_argument("--zmq-host", default="127.0.0.1", help="ZMQ server host")
    parser.add_argument("--zmq-port", type=int, default=4224, help="ZMQ server port")
    parser.add_argument("--output-csv", default=None,
                        help="Path to CSV file where parsed drone data is appended. If not specified, creates a timestamped file.")
    parser.add_argument("--flush-interval", type=float, default=5.0, 
                        help="Flush CSV buffer every X seconds")
    parser.add_argument("--debug", action="store_true", help="Enable debug-level logging")
=======
    parser = argparse.ArgumentParser(description="ZMQ logger (rate-limited) with home/metadata columns.")
    parser.add_argument("--zmq-host", default="127.0.0.1")
    parser.add_argument("--zmq-port", type=int, default=4224)
    parser.add_argument("--zmq-status-port", type=int, default=None, help="ZMQ port for system status (default: disabled)")
    parser.add_argument("--include-system-location", action="store_true", help="Include system location in CSV (requires --zmq-status-port)")
    parser.add_argument("--output-csv", default=None, help="Output CSV file path. If not specified, creates timestamped file.")
    parser.add_argument("--flush-interval", type=float, default=5.0, help="Flush CSV buffer interval (seconds)")
    parser.add_argument("--rcv-hwm", type=int, default=0, help="ZMQ receive high water mark (0=unlimited)")
    parser.add_argument("--conflate", action="store_true", help="Keep only latest message (drop backlog)")

    # Per-drone throttling
    parser.add_argument("--min-log-interval", type=float, default=30.0, help="Minimum time between logs for same drone (seconds)")
    parser.add_argument("--min-move-m", type=float, default=25.0, help="Minimum movement to trigger log (meters)")
    parser.add_argument("--min-alt-change", type=float, default=5.0, help="Minimum altitude change to trigger log (meters)")
    parser.add_argument("--min-speed-change", type=float, default=1.0, help="Minimum speed change to trigger log (m/s)")

    parser.add_argument("--debug", action="store_true")
>>>>>>> 4659f4a9
    args = parser.parse_args()

    logging.basicConfig(level=logging.DEBUG if args.debug else logging.INFO,
                        format="%(asctime)s - %(levelname)s - %(message)s")
    logger = logging.getLogger(__name__)

    # Generate timestamped filename if --output-csv not specified
    if args.output_csv is None:
        timestamp = datetime.now().strftime("%Y%m%d_%H%M%S")
<<<<<<< HEAD
        output_filename = f"drone_log_{timestamp}.csv"
        file_mode = 'w'  # Create new file
    else:
        output_filename = args.output_csv
        file_mode = 'a'  # Append to existing file

    logger.info(f"Writing to CSV file: {output_filename}")
=======
        output_csv = f"drone_log_{timestamp}.csv"
    else:
        output_csv = args.output_csv

    logger.info(f"Output CSV: {output_csv}")
>>>>>>> 4659f4a9
    logger.info(f"Connecting to ZMQ at tcp://{args.zmq_host}:{args.zmq_port}")

    context = zmq.Context()
    socket = context.socket(zmq.SUB)
    if args.rcv_hwm is not None:
        socket.setsockopt(zmq.RCVHWM, args.rcv_hwm)
    if args.conflate:
        socket.setsockopt(zmq.CONFLATE, 1)
    socket.connect(f"tcp://{args.zmq_host}:{args.zmq_port}")
    socket.setsockopt_string(zmq.SUBSCRIBE, "")

    # Optional status socket for system location
    status_socket = None
    if args.include_system_location and args.zmq_status_port:
        status_socket = context.socket(zmq.SUB)
        status_socket.connect(f"tcp://{args.zmq_host}:{args.zmq_status_port}")
        status_socket.setsockopt_string(zmq.SUBSCRIBE, "")
        logger.info(f"Connected to system status ZMQ at tcp://{args.zmq_host}:{args.zmq_status_port}")
    elif args.include_system_location:
        logger.warning("--include-system-location set but no --zmq-status-port provided. System location will be 0.0")

    poller = zmq.Poller()
    poller.register(socket, zmq.POLLIN)
    if status_socket:
        poller.register(status_socket, zmq.POLLIN)

<<<<<<< HEAD
    # Prepare CSV
    csv_file = open(output_filename, file_mode, newline='')
    csv_writer = csv.writer(csv_file)
    # If the file is empty or newly created, write a header row
    if csv_file.tell() == 0:
        csv_writer.writerow([
            "timestamp",
            "drone_id",
            "lat",
            "lon",
            "alt",
            "speed",
            "rssi",
            "mac",
            "description",
            "pilot_lat",
            "pilot_lon"
        ])

    message_buffer = []
    last_flush_time = time.time()
=======
    # Build headers based on whether system location is included
    headers = [
        # base
        "timestamp","drone_id","lat","lon","alt","speed","rssi","mac","description","pilot_lat","pilot_lon",
        # extended (always included now)
        "home_lat","home_lon","ua_type","ua_type_name","operator_id_type","operator_id","op_status",
        "height","height_type","direction","vspeed","ew_dir","speed_multiplier","pressure_altitude",
        "vertical_accuracy","horizontal_accuracy","baro_accuracy","speed_accuracy",
        "timestamp_src","timestamp_accuracy","index","runtime","caa","freq"
    ]
    if args.include_system_location:
        headers.extend(["system_id","system_lat","system_lon","system_alt"])

    # Check if file exists and has content to determine if we need to write headers
    file_exists = os.path.exists(output_csv)
    file_is_empty = not file_exists or os.path.getsize(output_csv) == 0
    csv_file = open(output_csv, 'a', newline='')
    csv_writer = csv.writer(csv_file)
    if file_is_empty:
        logger.info("Writing CSV headers to new file")
        csv_writer.writerow(headers)
        csv_file.flush()  # Ensure header is written immediately

    buf = []
    last_flush = time.time()
    last_logged = {}  # drone_id -> snapshot

    # Track latest system location and ID
    system_location = {"id": "", "lat": 0.0, "lon": 0.0, "alt": 0.0}

    th = {
        "min_log_interval": max(0.0, args.min_log_interval),
        "min_move_m": max(0.0, args.min_move_m),
        "min_alt_change": max(0.0, args.min_alt_change),
        "min_speed_change": max(0.0, args.min_speed_change),
    }
>>>>>>> 4659f4a9

    try:
        while True:
            socks = dict(poller.poll(timeout=1000))

            # Handle system status messages
            if status_socket and status_socket in socks and socks[status_socket] == zmq.POLLIN:
                try:
                    status_msg = status_socket.recv_json()
                    # Extract GPS data and serial number from wardragon_monitor format
                    if "serial_number" in status_msg:
                        system_location["id"] = status_msg.get("serial_number", "")
                    if "gps_data" in status_msg:
                        gps = status_msg["gps_data"]
                        system_location["lat"] = gps.get("latitude", 0.0) if gps.get("latitude") != "N/A" else 0.0
                        system_location["lon"] = gps.get("longitude", 0.0) if gps.get("longitude") != "N/A" else 0.0
                        system_location["alt"] = gps.get("altitude", 0.0) if gps.get("altitude") != "N/A" else 0.0
                        logger.debug(f"Updated system location: {system_location}")
                except Exception as e:
                    logger.warning(f"Status recv_json failed: {e}")

            # Handle drone telemetry messages
            if socket in socks and socks[socket] == zmq.POLLIN:
                try:
                    raw = socket.recv_json()
                except Exception as e:
                    logger.warning(f"recv_json failed: {e}")
                    continue

                parsed = parse_drone_message(raw, logger)
                if not parsed:
                    continue

                drone_id = parsed["id"]
                now_ts = time.time()
                cur = {"t": now_ts, "lat": parsed["lat"], "lon": parsed["lon"], "alt": parsed["alt"], "speed": parsed["speed"]}
                prev = last_logged.get(drone_id)

                if should_log(prev, cur, th):
                    row = [
                        datetime.utcnow().isoformat(),
                        drone_id,
                        parsed["lat"], parsed["lon"], parsed["alt"], parsed["speed"],
                        parsed["rssi"], parsed["mac"], parsed["description"],
                        parsed["pilot_lat"], parsed["pilot_lon"],
                        parsed["home_lat"], parsed["home_lon"], parsed["ua_type"], parsed["ua_type_name"],
                        parsed["operator_id_type"], parsed["operator_id"], parsed["op_status"],
                        parsed["height"], parsed["height_type"], parsed["direction"], parsed["vspeed"],
                        parsed["ew_dir"], parsed["speed_multiplier"], parsed["pressure_altitude"],
                        parsed["vertical_accuracy"], parsed["horizontal_accuracy"], parsed["baro_accuracy"],
                        parsed["speed_accuracy"],
                        parsed["timestamp"], parsed["timestamp_accuracy"], parsed["index"], parsed["runtime"],
                        parsed["caa"], parsed["freq"]
                    ]
                    if args.include_system_location:
                        row.extend([system_location["id"], system_location["lat"], system_location["lon"], system_location["alt"]])
                    buf.append(row)
                    last_logged[drone_id] = cur
                    logger.debug(f"Queued log for {drone_id}")

            now = time.time()
            if (now - last_flush) >= args.flush_interval and buf:
                logger.debug(f"Flushing {len(buf)} rows")
                csv_writer.writerows(buf)
                csv_file.flush()
                buf.clear()
                last_flush = now

    except KeyboardInterrupt:
        logger.info("Interrupted by user.")
    finally:
        if buf:
            csv_writer.writerows(buf)
        csv_file.flush()
        csv_file.close()
        try:
            socket.close(0)
            if status_socket:
                status_socket.close(0)
        finally:
            context.term()

if __name__ == "__main__":
    main()
    <|MERGE_RESOLUTION|>--- conflicted
+++ resolved
@@ -155,16 +155,6 @@
     return False
 
 def main():
-<<<<<<< HEAD
-    parser = argparse.ArgumentParser(description="ZMQ logger to record drone data for future KML generation.")
-    parser.add_argument("--zmq-host", default="127.0.0.1", help="ZMQ server host")
-    parser.add_argument("--zmq-port", type=int, default=4224, help="ZMQ server port")
-    parser.add_argument("--output-csv", default=None,
-                        help="Path to CSV file where parsed drone data is appended. If not specified, creates a timestamped file.")
-    parser.add_argument("--flush-interval", type=float, default=5.0, 
-                        help="Flush CSV buffer every X seconds")
-    parser.add_argument("--debug", action="store_true", help="Enable debug-level logging")
-=======
     parser = argparse.ArgumentParser(description="ZMQ logger (rate-limited) with home/metadata columns.")
     parser.add_argument("--zmq-host", default="127.0.0.1")
     parser.add_argument("--zmq-port", type=int, default=4224)
@@ -182,7 +172,6 @@
     parser.add_argument("--min-speed-change", type=float, default=1.0, help="Minimum speed change to trigger log (m/s)")
 
     parser.add_argument("--debug", action="store_true")
->>>>>>> 4659f4a9
     args = parser.parse_args()
 
     logging.basicConfig(level=logging.DEBUG if args.debug else logging.INFO,
@@ -192,21 +181,11 @@
     # Generate timestamped filename if --output-csv not specified
     if args.output_csv is None:
         timestamp = datetime.now().strftime("%Y%m%d_%H%M%S")
-<<<<<<< HEAD
-        output_filename = f"drone_log_{timestamp}.csv"
-        file_mode = 'w'  # Create new file
-    else:
-        output_filename = args.output_csv
-        file_mode = 'a'  # Append to existing file
-
-    logger.info(f"Writing to CSV file: {output_filename}")
-=======
         output_csv = f"drone_log_{timestamp}.csv"
     else:
         output_csv = args.output_csv
 
     logger.info(f"Output CSV: {output_csv}")
->>>>>>> 4659f4a9
     logger.info(f"Connecting to ZMQ at tcp://{args.zmq_host}:{args.zmq_port}")
 
     context = zmq.Context()
@@ -233,29 +212,6 @@
     if status_socket:
         poller.register(status_socket, zmq.POLLIN)
 
-<<<<<<< HEAD
-    # Prepare CSV
-    csv_file = open(output_filename, file_mode, newline='')
-    csv_writer = csv.writer(csv_file)
-    # If the file is empty or newly created, write a header row
-    if csv_file.tell() == 0:
-        csv_writer.writerow([
-            "timestamp",
-            "drone_id",
-            "lat",
-            "lon",
-            "alt",
-            "speed",
-            "rssi",
-            "mac",
-            "description",
-            "pilot_lat",
-            "pilot_lon"
-        ])
-
-    message_buffer = []
-    last_flush_time = time.time()
-=======
     # Build headers based on whether system location is included
     headers = [
         # base
@@ -292,7 +248,6 @@
         "min_alt_change": max(0.0, args.min_alt_change),
         "min_speed_change": max(0.0, args.min_speed_change),
     }
->>>>>>> 4659f4a9
 
     try:
         while True:
